--- conflicted
+++ resolved
@@ -37,10 +37,5 @@
 		*n = Number(strconv.Itoa(number))
 		return nil
 	}
-<<<<<<< HEAD
 	return errors.New("cannot convert data to number")
-}
-=======
-	return errors.New("Cannot convert data to number")
-}
->>>>>>> 709c69f9
+}